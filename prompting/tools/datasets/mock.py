--- conflicted
+++ resolved
@@ -1,12 +1,5 @@
 from .base import Dataset
-
 # from ..selector import Selector
-
-<<<<<<< HEAD
-=======
-
-class MockDataset(Dataset):
->>>>>>> 21ca6967
 
 class MockDataset(Dataset):
     def get(self, name, exclude=None, selector=None):
