# The MIT License (MIT)
# Copyright © 2024 Yuma Rao

# Permission is hereby granted, free of charge, to any person obtaining a copy of this software and associated
# documentation files (the “Software”), to deal in the Software without restriction, including without limitation
# the rights to use, copy, modify, merge, publish, distribute, sublicense, and/or sell copies of the Software,
# and to permit persons to whom the Software is furnished to do so, subject to the following conditions:

# The above copyright notice and this permission notice shall be included in all copies or substantial portions of
# the Software.

# THE SOFTWARE IS PROVIDED “AS IS”, WITHOUT WARRANTY OF ANY KIND, EXPRESS OR IMPLIED, INCLUDING BUT NOT LIMITED TO
# THE WARRANTIES OF MERCHANTABILITY, FITNESS FOR A PARTICULAR PURPOSE AND NONINFRINGEMENT. IN NO EVENT SHALL
# THE AUTHORS OR COPYRIGHT HOLDERS BE LIABLE FOR ANY CLAIM, DAMAGES OR OTHER LIABILITY, WHETHER IN AN ACTION
# OF CONTRACT, TORT OR OTHERWISE, ARISING FROM, OUT OF OR IN CONNECTION WITH THE SOFTWARE OR THE USE OR OTHER
# DEALINGS IN THE SOFTWARE.

import pydantic
import bittensor as bt

from typing import List, AsyncIterator, Optional
from starlette.responses import StreamingResponse

import pdb


class PromptingSynapse(bt.Synapse):
    """
    The PromptingSynapse subclass of the Synapse class encapsulates the functionalities related to prompting scenarios.

    It specifies three fields - `roles`, `messages` and `completion` - that define the state of the PromptingSynapse object.
    The `roles` and `messages` are read-only fields defined during object initialization, and `completion` is a mutable
    field that can be updated as the prompting scenario progresses.

    The Config inner class specifies that assignment validation should occur on this class (validate_assignment = True),
    meaning value assignments to the instance fields are checked against their defined types for correctness.

    Attributes:
        roles (List[str]): A list of roles in the prompting scenario. This field is both mandatory and immutable.
        messages (List[str]): A list of messages in the prompting scenario. This field is both mandatory and immutable.
        completion (str): A string that captures completion of the prompt. This field is mutable.
        required_hash_fields List[str]: A list of fields that are required for the hash.

    Methods:
        deserialize() -> "PromptingSynapse": Returns the instance of the current object.


    The `PromptingSynapse` class also overrides the `deserialize` method, returning the
    instance itself when this method is invoked. Additionally, it provides a `Config`
    inner class that enforces the validation of assignments (`validate_assignment = True`).

    Here is an example of how the `PromptingSynapse` class can be used:

    ```python
    # Create a PromptingSynapse instance
    prompt = PromptingSynapse(roles=["system", "user"], messages=["Hello", "Hi"])

    # Print the roles and messages
    print("Roles:", prompt.roles)
    print("Messages:", prompt.messages)

    # Update the completion
    model_prompt =... # Use prompt.roles and prompt.messages to generate a prompt
    for your LLM as a single string.
    prompt.completion = model(model_prompt)

    # Print the completion
    print("Completion:", prompt.completion)
    ```

    This will output:
    ```
    Roles: ['system', 'user']
    Messages: ['You are a helpful assistant.', 'Hi, what is the meaning of life?']
    Completion: "The meaning of life is 42. Deal with it, human."
    ```

    This example demonstrates how to create an instance of the `PromptingSynapse` class, access the
    `roles` and `messages` fields, and update the `completion` field.
    """

    class Config:
        """
        Pydantic model configuration class for PromptingSynapse. This class sets validation of attribute assignment as True.
        validate_assignment set to True means the pydantic model will validate attribute assignments on the class.
        """

        validate_assignment = True

    def deserialize(self) -> "PromptingSynapse":
        """
        Returns the instance of the current PromptingSynapse object.

        This method is intended to be potentially overridden by subclasses for custom deserialization logic.
        In the context of the PromptingSynapse class, it simply returns the instance itself. However, for subclasses
        inheriting from this class, it might give a custom implementation for deserialization if need be.

        Returns:
            PromptingSynapse: The current instance of the PromptingSynapse class.
        """
        return self

    roles: List[str] = pydantic.Field(
        ...,
        title="Roles",
        description="A list of roles in the PromptingSynapse scenario. Immuatable.",
        allow_mutation=False,
    )

    messages: List[str] = pydantic.Field(
        ...,
        title="Messages",
        description="A list of messages in the PromptingSynapse scenario. Immutable.",
        allow_mutation=False,
    )

    completion: str = pydantic.Field(
        "",
        title="Completion",
        description="Completion status of the current PromptingSynapse object. This attribute is mutable and can be updated.",
    )

    required_hash_fields: List[str] = pydantic.Field(
        ["messages"],
        title="Required Hash Fields",
        description="A list of required fields for the hash.",
        allow_mutation=False,
    )


class StreamPromptingSynapse(bt.StreamingSynapse):
    """
    StreamPromptingSynapse is a specialized implementation of the `StreamingSynapse` tailored for prompting functionalities within
    the Bittensor network. This class is intended to interact with a streaming response that contains a sequence of tokens,
    which represent prompts or messages in a certain scenario.

    As a developer, when using or extending the `StreamPromptingSynapse` class, you should be primarily focused on the structure
    and behavior of the prompts you are working with. The class has been designed to seamlessly handle the streaming,
    decoding, and accumulation of tokens that represent these prompts.

    Attributes:
    - `roles` (List[str]): A list of roles involved in the prompting scenario. This could represent different entities
                           or agents involved in the conversation or use-case. They are immutable to ensure consistent
                           interaction throughout the lifetime of the object.

    - `messages` (List[str]): These represent the actual prompts or messages in the prompting scenario. They are also
                              immutable to ensure consistent behavior during processing.

    - `completion` (str): Stores the processed result of the streaming tokens. As tokens are streamed, decoded, and
                          processed, they are accumulated in the completion attribute. This represents the "final"
                          product or result of the streaming process.
    - `required_hash_fields` (List[str]): A list of fields that are required for the hash.

    Methods:
    - `process_streaming_response`: This method asynchronously processes the incoming streaming response by decoding
                                    the tokens and accumulating them in the `completion` attribute.

    - `deserialize`: Converts the `completion` attribute into its desired data format, in this case, a string.

    - `extract_response_json`: Extracts relevant JSON data from the response, useful for gaining insights on the response's
                               metadata or for debugging purposes.

    Note: While you can directly use the `StreamPromptingSynapse` class, it's designed to be extensible. Thus, you can create
    subclasses to further customize behavior for specific prompting scenarios or requirements.
    """

    roles: List[str] = pydantic.Field(
        ...,
        title="Roles",
        description="A list of roles in the PromptingSynapse scenario. Immuatable.",
        allow_mutation=False,
    )

    messages: List[str] = pydantic.Field(
        ...,
        title="Messages",
        description="A list of messages in the PromptingSynapse scenario. Immutable.",
        allow_mutation=False,
    )

    required_hash_fields: List[str] = pydantic.Field(
        ["messages"],
        title="Required Hash Fields",
        description="A list of required fields for the hash.",
        allow_mutation=False,
    )

    completion: str = pydantic.Field(
        "",
        title="Completion",
        description="Completion status of the current PromptingSynapse object. This attribute is mutable and can be updated.",
    )
    
    reference: Optional[str] = pydantic.Field(
        None,
        title="Reference",
<<<<<<< HEAD
        description="Optional reference sent to the miners.",
=======
        description="Optional reference for specific miner.",
>>>>>>> 7a419884
    )

    async def process_streaming_response(
        self, response: StreamingResponse
    ) -> AsyncIterator[str]:
        """
        `process_streaming_response` is an asynchronous method designed to process the incoming streaming response from the
        Bittensor network. It's the heart of the StreamPromptingSynapse class, ensuring that streaming tokens, which represent
        prompts or messages, are decoded and appropriately managed.

        As the streaming response is consumed, the tokens are decoded from their 'utf-8' encoded format, split based on
        newline characters, and concatenated into the `completion` attribute. This accumulation of decoded tokens in the
        `completion` attribute allows for a continuous and coherent accumulation of the streaming content.

        Args:
            response: The streaming response object containing the content chunks to be processed. Each chunk in this
                      response is expected to be a set of tokens that can be decoded and split into individual messages or prompts.
        """

        if self.completion is None:
            self.completion = ""

        async for chunk in response.content.iter_any():
            tokens = chunk.decode("utf-8").split("\n")

            self.completion = self.completion + "".join([t for t in tokens if t])
            yield tokens

    def deserialize(self) -> str:
        """
        Deserializes the response by returning the completion attribute.

        Returns:
            str: The completion result.
        """
        return self.completion

    def extract_response_json(self, response: StreamingResponse) -> dict:
        """
        `extract_response_json` is a method that performs the crucial task of extracting pertinent JSON data from the given
        response. The method is especially useful when you need a detailed insight into the streaming response's metadata
        or when debugging response-related issues.

        Beyond just extracting the JSON data, the method also processes and structures the data for easier consumption
        and understanding. For instance, it extracts specific headers related to dendrite and axon, offering insights
        about the Bittensor network's internal processes. The method ultimately returns a dictionary with a structured
        view of the extracted data.

        Args:
            response: The response object from which to extract the JSON data. This object typically includes headers and
                      content which can be used to glean insights about the response.

        Returns:
            dict: A structured dictionary containing:
                - Basic response metadata such as name, timeout, total_size, and header_size.
                - Dendrite and Axon related information extracted from headers.
                - Roles and Messages pertaining to the current StreamPromptingSynapse instance.
                - The accumulated completion.
        """
        headers = {
            k.decode("utf-8"): v.decode("utf-8")
            for k, v in response.__dict__["_raw_headers"]
        }

        def extract_info(prefix):
            return {
                key.split("_")[-1]: value
                for key, value in headers.items()
                if key.startswith(prefix)
            }

        return {
            "name": headers.get("name", ""),
            "timeout": float(headers.get("timeout", 0)),
            "total_size": int(headers.get("total_size", 0)),
            "header_size": int(headers.get("header_size", 0)),
            "dendrite": extract_info("bt_header_dendrite"),
            "axon": extract_info("bt_header_axon"),
            "roles": self.roles,
            "messages": self.messages,
            "completion": self.completion,
        }<|MERGE_RESOLUTION|>--- conflicted
+++ resolved
@@ -194,11 +194,13 @@
     reference: Optional[str] = pydantic.Field(
         None,
         title="Reference",
-<<<<<<< HEAD
         description="Optional reference sent to the miners.",
-=======
+    )
+    
+    reference: Optional[str] = pydantic.Field(
+        None,
+        title="Reference",
         description="Optional reference for specific miner.",
->>>>>>> 7a419884
     )
 
     async def process_streaming_response(
