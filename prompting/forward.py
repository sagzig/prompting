# The MIT License (MIT)
# Copyright © 2024 Yuma Rao

# Permission is hereby granted, free of charge, to any person obtaining a copy of this software and associated
# documentation files (the “Software”), to deal in the Software without restriction, including without limitation
# the rights to use, copy, modify, merge, publish, distribute, sublicense, and/or sell copies of the Software,
# and to permit persons to whom the Software is furnished to do so, subject to the following conditions:

# The above copyright notice and this permission notice shall be included in all copies or substantial portions of
# the Software.

# THE SOFTWARE IS PROVIDED “AS IS”, WITHOUT WARRANTY OF ANY KIND, EXPRESS OR IMPLIED, INCLUDING BUT NOT LIMITED TO
# THE WARRANTIES OF MERCHANTABILITY, FITNESS FOR A PARTICULAR PURPOSE AND NONINFRINGEMENT. IN NO EVENT SHALL
# THE AUTHORS OR COPYRIGHT HOLDERS BE LIABLE FOR ANY CLAIM, DAMAGES OR OTHER LIABILITY, WHETHER IN AN ACTION
# OF CONTRACT, TORT OR OTHERWISE, ARISING FROM, OUT OF OR IN CONNECTION WITH THE SOFTWARE OR THE USE OR OTHER
# DEALINGS IN
#  THE SOFTWARE.

import time
import sys
import asyncio
import numpy as np
import bittensor as bt
import traceback
from typing import List, Dict, Awaitable
from prompting.agent import HumanAgent
from prompting.dendrite import DendriteResponseEvent
from prompting.conversation import create_task
from prompting.protocol import StreamPromptingSynapse
from prompting.rewards import RewardResult
from prompting.utils.uids import get_random_uids
from prompting.utils.logging import log_event
from prompting.utils.misc import async_log, serialize_exception_to_string
from prompting.utils.metrics import calculate_miner_metrics
from dataclasses import dataclass

@async_log
async def generate_reference(agent):    
    loop = asyncio.get_running_loop()
    result = await loop.run_in_executor(None, agent.task.generate_reference, agent.llm_pipeline)
    return result    

@async_log
async def execute_dendrite_call(dendrite_call):
    responses = await dendrite_call
    return responses

@dataclass
class StreamResult:
    synapse: StreamPromptingSynapse = None
    exception: BaseException = None
    uid: int = None


async def process_response(uid: int, async_generator: Awaitable):
    """Process a single response asynchronously."""
    try:
        chunk = None  # Initialize chunk with a default value
        async for chunk in async_generator:  # most important loop, as this is where we acquire the final synapse.
            bt.logging.debug(f"\nchunk for uid {uid}: {chunk}")

        if chunk is not None:
            synapse = chunk  # last object yielded is the synapse itself with completion filled

            # Assuming chunk holds the last value yielded which should be a synapse
            if isinstance(synapse, StreamPromptingSynapse):
                return synapse

        bt.logging.debug(
            f"Synapse is not StreamPromptingSynapse. Miner uid {uid} completion set to '' "
        )
    except Exception as e:
        # bt.logging.error(f"Error in generating reference or handling responses: {e}", exc_info=True)
        traceback_details = traceback.format_exc()
        bt.logging.error(
            f"Error in generating reference or handling responses for uid {uid}: {e}\n{traceback_details}"
        )

        failed_synapse = StreamPromptingSynapse(
            roles=["user"], messages=["failure"], completion=""
        )

        return failed_synapse


@async_log
async def handle_response(responses: Dict[int, Awaitable]) -> List[StreamResult]:
    """The handle_response function is responsible for creating asyncio tasks around acquiring streamed miner chunks
    and processing them asynchronously. It then pairs the results with their original UIDs and returns a list of StreamResults.

    Args:
        responses (Dict[int, Awaitable]): Responses contains awaitables that are used to acquire streamed miner chunks.

    Raises:
        ValueError

    Returns:
        List[StreamResult]: DataClass containing the synapse, exception, and uid
    """
    tasks_with_uid = [
        (uid, responses[uid]) for uid, _ in responses.items()
    ]  # Pair UIDs with their tasks

    # Start tasks, preserving order and their associated UIDs
    tasks = [process_response(uid, resp) for uid, resp in tasks_with_uid]

    results = await asyncio.gather(*tasks, return_exceptions=True)

    mapped_results = []
    # Pair each result with its original uid
    for (uid, _), result in zip(tasks_with_uid, results):
        # If the result is a StreamPromptingSynapse, the response was successful and the stream result is added without exceptions
        if isinstance(result, StreamPromptingSynapse):
            mapped_results.append(StreamResult(synapse=result, uid=uid))

        # If the result is an exception, the response was unsuccessful and the stream result is added with the exception and an empty synapse
        elif isinstance(result, BaseException):
            failed_synapse = StreamPromptingSynapse(
                roles=["user"], messages=["failure"], completion=""
            )
            mapped_results.append(
                StreamResult(synapse=failed_synapse, exception=result, uid=uid)
            )

        # If the result is neither an error or a StreamSynapse, log the error and raise a ValueError
        else:
            bt.logging.error(f"Unexpected result type for UID {uid}: {result}")
            raise ValueError(f"Unexpected result type for UID {uid}: {result}")

    return mapped_results


@async_log
async def generate_reference(agent: HumanAgent):
    loop = asyncio.get_running_loop()
    result = await loop.run_in_executor(
        None, agent.task.generate_reference, agent.llm_pipeline
    )
    return result


def log_stream_results(stream_results: List[StreamResult]):
    failed_responses = [
        response for response in stream_results if response.exception is not None
    ]
    empty_responses = [
        response
        for response in stream_results
        if response.exception is None and response.synapse.completion == ""
    ]
    non_empty_responses = [
        response
        for response in stream_results
        if response.exception is None and response.synapse.completion != ""
    ]

    bt.logging.info(f"Total of non_empty responses: ({len(non_empty_responses)})")
    bt.logging.info(f"Total of empty responses: ({len(empty_responses)})")
    bt.logging.info(
        f"Total of failed responses: ({len(failed_responses)}):\n {failed_responses}"
    )
    
    for failed_response in failed_responses:
        formatted_exception = serialize_exception_to_string(failed_response.exception)
        bt.logging.error(
            f"Failed response for uid {failed_response.uid}: {formatted_exception}"
        )


async def run_step(
    self, agent: HumanAgent, k: int, timeout: float, exclude: list = None
):
    """Executes a single step of the agent, which consists of:
    - Getting a list of uids to query
    - Querying the network
    - Rewarding the network
    - Updating the scores
    - Logging the event

    Args:
        agent (HumanAgent): The agent to run the step for.
        k (int): The number of uids to query.
        timeout (float): The timeout for the queries.
        exclude (list, optional): The list of uids to exclude from the query. Defaults to [].
    """

    bt.logging.debug("run_step", agent.task.name)

    # Record event start time.
    start_time = time.time()
    # Get the list of uids to query for this step.
    uids = get_random_uids(self, k=k, exclude=exclude or []).to(self.device)
    uids_cpu = uids.cpu().tolist()

    axons = [self.metagraph.axons[uid] for uid in uids]
    
    bt.logging.info(f"Sending queries to miners: {uids_cpu} with messages: {[agent.challenge]}")


    # Directly call dendrite and process responses in parallel
<<<<<<< HEAD
    streams_responses = await self.dendrite(
        axons=axons,
        synapse=StreamPromptingSynapse(roles=["user"], messages=[agent.challenge]),
        reference=agent.task.reference,
        timeout=timeout,
        deserialize=False,
        streaming=True,
    )
    bt.logging.info("Responses received, processing...")
=======
    tasks = {}
    for uid, axon in zip(uids_cpu, axons):
        synapse = StreamPromptingSynapse(roles=["user"], messages=[agent.challenge])
        if axon.hotkey == self.config.colluding_miner_hotkey and hasattr(agent.task, 'reference'):
            synapse.reference = agent.task.reference
            bt.logging.debug(f"Sending special synapse with reference to miner {uid}")
        
        tasks[uid] = self.dendrite(axons=[axon], synapse=synapse, timeout=timeout, deserialize=False, streaming=True)
>>>>>>> 7a419884

    
    stream_responses = await asyncio.gather(*tasks.values())
    # Log the receipt of all responses
    bt.logging.info("All responses received from miners.")
    
    # Prepare the task for handling stream responses
    handle_stream_responses_task = asyncio.create_task(
        handle_response(responses=dict(zip(uids_cpu, stream_responses)))
    )

    if not agent.task.static_reference:
        reference_generation_task = generate_reference(agent)
        _, stream_results = await asyncio.gather(
            reference_generation_task, handle_stream_responses_task
        )
    else:
        stream_results = await handle_stream_responses_task

    bt.logging.info("Responses processed and handled.")

    log_stream_results(stream_results)

    all_synapses_results = [stream_result.synapse for stream_result in stream_results]   
            
    # Encapsulate the responses in a response event (dataclass)
    response_event = DendriteResponseEvent(
        responses=all_synapses_results, uids=uids, timeout=timeout
    )

    bt.logging.info(f"Created DendriteResponseEvent:\n {response_event}")
    # Reward the responses and get the reward result (dataclass)
    # This contains a list of RewardEvents but can be exported as a dict (column-wise) for logging etc
    reward_result = RewardResult(
        self.reward_pipeline,
        agent=agent,
        response_event=response_event,
        device=self.device,
    )
    bt.logging.info(f"Created RewardResult:\n {reward_result}")

    # The original idea was that the agent is 'satisfied' when it gets a good enough response (e.g. reward critera is met, such as ROUGE>threshold)
    agent.update_progress(
        top_reward=reward_result.rewards.max(),
        top_response=response_event.completions[reward_result.rewards.argmax()],
    )

    self.update_scores(reward_result.rewards, uids)

    stream_results_uids = [stream_result.uid for stream_result in stream_results]
    stream_results_exceptions = [
        serialize_exception_to_string(stream_result.exception)
        for stream_result in stream_results
    ]

    # Calculate metrics for each miner
    bt.logging.info("Calculating miner metrics...")
    asyncio.create_task(calculate_miner_metrics(response_event, agent, reward_result))

    # Log the step event.
    event = {
        "block": self.block,
        "step_time": time.time() - start_time,
        "stream_results_uids": stream_results_uids,
        "stream_results_exceptions": stream_results_exceptions,
        **agent.__state_dict__(full=self.config.neuron.log_full),
        **reward_result.__state_dict__(full=self.config.neuron.log_full),
        **response_event.__state_dict__(),
    }

    return event


async def forward(self):
    bt.logging.info("🚀 Starting forward loop...")
    forward_start_time = time.time()

    while True:
        bt.logging.info(
            f"📋 Selecting task... from {self.config.neuron.tasks} with distribution {self.config.neuron.task_p}"
        )
        # Create a specific task
        task_name = np.random.choice(
            self.config.neuron.tasks, p=self.config.neuron.task_p
        )
        bt.logging.info(f"📋 Creating {task_name} task... ")
        try:
            task = create_task(
                llm_pipeline=self.llm_pipeline,
                task_name=task_name,
                create_reference=False,
            )
            break
        except Exception as e:
            bt.logging.error(
                f"Failed to create {task_name} task. {sys.exc_info()}. Skipping to next task."
            )
            continue

    # Create random agent with task, topic, profile...
    bt.logging.info(f"🤖 Creating agent for {task_name} task... ")
    agent = HumanAgent(
        task=task, llm_pipeline=self.llm_pipeline, begin_conversation=True
    )

    rounds = 0
    exclude_uids = []
    while not agent.finished:
        # Note: The try catch is a safe clause to ensure that the forward loop continues even if an error occurs in run_step.
        # To be reconsidered in the next version.
        try:
            # when run_step is called, the agent updates its progress
            event = await run_step(
                self,
                agent,
                k=self.config.neuron.sample_size,
                timeout=self.config.neuron.timeout,
                exclude=exclude_uids,
            )

            # Adds forward time to event and logs it to wandb
            event["forward_time"] = time.time() - forward_start_time
            log_event(self, event)

            exclude_uids += event["uids"]
            task.complete = True

            rounds += 1
        except BaseException as e:
            unexpected_errors = serialize_exception_to_string(e)
            bt.logging.error(
                f"Error in run_step: Skipping to next round. \n {unexpected_errors}"
            )

            event = {"unexpected_errors": unexpected_errors}

            log_event(self, event)
            continue

    del agent
    del task<|MERGE_RESOLUTION|>--- conflicted
+++ resolved
@@ -193,40 +193,22 @@
     uids_cpu = uids.cpu().tolist()
 
     axons = [self.metagraph.axons[uid] for uid in uids]
+
+    bt.logging.info(f"Sending queries to miners: {uids_cpu} with messages: {[agent.challenge]}")
     
-    bt.logging.info(f"Sending queries to miners: {uids_cpu} with messages: {[agent.challenge]}")
-
-
     # Directly call dendrite and process responses in parallel
-<<<<<<< HEAD
     streams_responses = await self.dendrite(
         axons=axons,
         synapse=StreamPromptingSynapse(roles=["user"], messages=[agent.challenge]),
-        reference=agent.task.reference,
         timeout=timeout,
         deserialize=False,
         streaming=True,
     )
     bt.logging.info("Responses received, processing...")
-=======
-    tasks = {}
-    for uid, axon in zip(uids_cpu, axons):
-        synapse = StreamPromptingSynapse(roles=["user"], messages=[agent.challenge])
-        if axon.hotkey == self.config.colluding_miner_hotkey and hasattr(agent.task, 'reference'):
-            synapse.reference = agent.task.reference
-            bt.logging.debug(f"Sending special synapse with reference to miner {uid}")
-        
-        tasks[uid] = self.dendrite(axons=[axon], synapse=synapse, timeout=timeout, deserialize=False, streaming=True)
->>>>>>> 7a419884
-
-    
-    stream_responses = await asyncio.gather(*tasks.values())
-    # Log the receipt of all responses
-    bt.logging.info("All responses received from miners.")
-    
+
     # Prepare the task for handling stream responses
     handle_stream_responses_task = asyncio.create_task(
-        handle_response(responses=dict(zip(uids_cpu, stream_responses)))
+        handle_response(responses=dict(zip(uids_cpu, streams_responses)))
     )
 
     if not agent.task.static_reference:
@@ -236,8 +218,6 @@
         )
     else:
         stream_results = await handle_stream_responses_task
-
-    bt.logging.info("Responses processed and handled.")
 
     log_stream_results(stream_results)
 
