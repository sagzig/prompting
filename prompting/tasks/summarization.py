--- conflicted
+++ resolved
@@ -35,13 +35,9 @@
         dict(name="rouge", ngram="rouge-l", metric="f", weight=0.5),
         dict(name="relevance", weight=0.5),
     ]
-<<<<<<< HEAD
-    penalty_definition = [dict(name="rouge", ngram="rouge-1", metric="f", weight=1.0)]
-=======
     penalty_definition = [
         dict(name="rouge", ngram="rouge-1", metric="f", weight=0.5)
     ]
->>>>>>> 6539284a
 
     # This is where you define cleaning procedures for the generation.
     # Can be used when wanting to clean the challenge.
