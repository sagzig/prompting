# The MIT License (MIT)
# Copyright © 2023 Yuma Rao
# Copyright © 2023 Opentensor Foundation

# Permission is hereby granted, free of charge, to any person obtaining a copy of this software and associated
# documentation files (the “Software”), to deal in the Software without restriction, including without limitation
# the rights to use, copy, modify, merge, publish, distribute, sublicense, and/or sell copies of the Software,
# and to permit persons to whom the Software is furnished to do so, subject to the following conditions:

# The above copyright notice and this permission notice shall be included in all copies or substantial portions of
# the Software.

# THE SOFTWARE IS PROVIDED “AS IS”, WITHOUT WARRANTY OF ANY KIND, EXPRESS OR IMPLIED, INCLUDING BUT NOT LIMITED TO
# THE WARRANTIES OF MERCHANTABILITY, FITNESS FOR A PARTICULAR PURPOSE AND NONINFRINGEMENT. IN NO EVENT SHALL
# THE AUTHORS OR COPYRIGHT HOLDERS BE LIABLE FOR ANY CLAIM, DAMAGES OR OTHER LIABILITY, WHETHER IN AN ACTION
# OF CONTRACT, TORT OR OTHERWISE, ARISING FROM, OUT OF OR IN CONNECTION WITH THE SOFTWARE OR THE USE OR OTHER
# DEALINGS IN THE SOFTWARE.

import os
import torch
import argparse
import bittensor as bt
from loguru import logger

#TODO: enable 4bit and 8bit precision llms via config

def check_config(cls, config: "bt.Config"):
    r"""Checks/validates the config namespace object."""
    bt.logging.check_config(config)

    full_path = os.path.expanduser(
        "{}/{}/{}/netuid{}/{}".format(
            config.logging.logging_dir,  # TODO: change from ~/.bittensor/miners to ~/.bittensor/neurons
            config.wallet.name,
            config.wallet.hotkey,
            config.netuid,
            config.neuron.name,
        )
    )
    bt.logging.info(f'Logging path: {full_path}')
    config.neuron.full_path = os.path.expanduser(full_path)
    if not os.path.exists(config.neuron.full_path):
        os.makedirs(config.neuron.full_path, exist_ok=True)

    if not config.neuron.dont_save_events:
        # Add custom event logger for the events.
        logger.level("EVENTS", no=38, icon="📝")
        logger.add(
            os.path.join(config.neuron.full_path, "events.log"),
            rotation=config.neuron.events_retention_size,
            serialize=True,
            enqueue=True,
            backtrace=False,
            diagnose=False,
            level="EVENTS",
            format="{time:YYYY-MM-DD at HH:mm:ss} | {level} | {message}",
        )


def add_args(cls, parser):
    """
    Adds relevant arguments to the parser for operation.
    """
    # Netuid Arg: The netuid of the subnet to connect to.
    parser.add_argument("--netuid", type=int, help="Subnet netuid", default=1)

    parser.add_argument(
        "--neuron.device",
        type=str,
        help="Device to run on.",
        default="cuda" if torch.cuda.is_available() else "cpu",
    )

    parser.add_argument(
        "--neuron.epoch_length",
        type=int,
        help="The default epoch length (how often we set weights, measured in 12 second blocks).",
        default=100,
    )

    parser.add_argument(
        "--mock",
        action="store_true",
        help="Mock neuron and all network components.",
        default=False,
    )

    parser.add_argument(
        "--neuron.events_retention_size",
        type=str,
        help="Events retention size.",
        default="2 GB",
    )

    parser.add_argument(
        "--neuron.dont_save_events",
        action="store_true",
        help="If set, we dont save events to a log file.",
        default=False,
    )

    parser.add_argument(
        "--neuron.log_full",
        action="store_true",
        help="If set, logs more information.",
        default=False,
    )

    parser.add_argument(
        "--no_background_thread",
        action="store_true",
        help="If set, we dont run the neuron in a background thread.",
        default=False,
    )

    parser.add_argument(
        "--wandb.off", action="store_true", help="Turn off wandb.", default=False
    )


    parser.add_argument(
        "--wandb.offline",
        action="store_true",
        help="Runs wandb in offline mode.",
        default=False,
    )

    parser.add_argument(
        "--wandb.notes",
        type=str,
        help="Notes to add to the wandb run.",
        default="",
    )

def add_miner_args(cls, parser):
    """Add miner specific arguments to the parser."""

    parser.add_argument(
        "--neuron.name",
        type=str,
        help="Trials for this neuron go in neuron.root / (wallet_cold - wallet_hot) / neuron.name. ",
        default='miner',
    )

    parser.add_argument(
        "--blacklist.force_validator_permit",
        action="store_true",
        help="If set, we will force incoming requests to have a permit.",
        default=False,
    )

    parser.add_argument(
        "--blacklist.allow_non_registered",
        action="store_true",
        help="If set, miners will accept queries from non registered entities. (Dangerous!)",
        default=False,
    )

    parser.add_argument(
        "--neuron.system_prompt",
        type=str,
        help="The system prompt to use for the miner.",
        default="You are a helpful AI assistant. You answer questions, summarize documents, and debug code. You are always straight to the point and honest.",
    )

    parser.add_argument(
        "--neuron.max_tokens",
        type=int,
        default=256,
        help="The maximum number of tokens to generate in the completion.",
    )

    parser.add_argument(
        "--neuron.temperature",
        type=float,
        default=0.7,
        help="Sampling temperature to use, between 0 and 2.",
    )

    parser.add_argument(
        "--neuron.top_k",
        type=float,
        default=50,
        help="Nucleus sampling parameter, top_p probability mass.",
    )

    parser.add_argument(
        "--neuron.top_p",
        type=float,
        default=0.95,
        help="Nucleus sampling parameter, top_p probability mass.",
    )

    parser.add_argument(
        "--wandb.on",
        type=bool,
        default=False,
        help="Enable wandb logging.",
    )

    parser.add_argument(
        "--wandb.entity",
        type=str,
        default="opentensor-dev",
        help="Wandb entity to log to.",
    )

    parser.add_argument(
        "--wandb.project_name",
        type=str,
        default="alpha-miners",
        help="Wandb project to log to.",
    )

def add_validator_args(cls, parser):
    """Add validator specific arguments to the parser."""

    parser.add_argument(
        "--neuron.name",
        type=str,
        help="Trials for this neuron go in neuron.root / (wallet_cold - wallet_hot) / neuron.name. ",
        default='validator',
    )

    parser.add_argument(
        "--neuron.model_id",
        type=str,
        help="The model to use for the validator.",
        default="HuggingFaceH4/zephyr-7b-beta",
    )

    parser.add_argument(
        "--neuron.tasks",
        type=str,
        nargs="+",
        help="The tasks to use for the validator.",
        default=["summarization", "qa", "debugging", "math", "date_qa"],
    )

    parser.add_argument(
        "--neuron.task_p",
        type=float,
        nargs="+",
        help="The probability of sampling each task.",
<<<<<<< HEAD
        default=[0.5, 0.5, 0, 0, 0],
=======
        default=[0.5, 0.5, 0.0, 0.0, 0.0],
>>>>>>> 5b577828
    )

    parser.add_argument(
        "--neuron.timeout",
        type=float,
        help="The timeout for each forward call in seconds.",
        default=10,
    )

    parser.add_argument(
        "--neuron.max_tokens",
        type=int,
        help="The maximum number of tokens in generated responses.",
        default=256,
    )

    parser.add_argument(
        "--neuron.num_concurrent_forwards",
        type=int,
        help="The number of concurrent forwards running at any time.",
        default=1,
    )

    parser.add_argument(
        "--neuron.sample_size",
        type=int,
        help="The number of miners to query in a single step.",
        default=10,
    )

    parser.add_argument(
        "--neuron.disable_set_weights",
        action="store_true",
        help="Disables setting weights.",
        default=False,
    )

    parser.add_argument(
        "--neuron.moving_average_alpha",
        type=float,
        help="Moving average alpha parameter, how much to add of the new observation.",
        default=0.05,
    )

    parser.add_argument(
        "--neuron.axon_off",
        "--axon_off",
        action="store_true",
        # Note: the validator needs to serve an Axon with their IP or they may
        #   be blacklisted by the firewall of serving peers on the network.
        help="Set this flag to not attempt to serve an Axon.",
        default=False,
    )

    parser.add_argument(
        "--neuron.vpermit_tao_limit",
        type=int,
        help="The maximum number of TAO allowed to query a validator with a vpermit.",
            default=4096,
        )
    
    parser.add_argument(
        "--wandb.project_name",
        type=str,
        help="The name of the project where you are sending the new run.",
        default="alpha-validators",
    )

    parser.add_argument(
        "--wandb.entity",
        type=str,
        help="The name of the project where you are sending the new run.",
        default="opentensor-dev",
    )


    parser.add_argument(
        "--neuron.query_unique_coldkeys",
        action="store_true",
        help="Only query a single hotkey per coldkey.",
        default=False,
        )

    parser.add_argument(
        "--neuron.query_unique_ips",
        action="store_true",
        help="Only query a single hotkey per ip.",
        default=False,
        )

def config(cls):
    """
    Returns the configuration object specific to this miner or validator after adding relevant arguments.
    """
    parser = argparse.ArgumentParser()
    bt.wallet.add_args(parser)
    bt.subtensor.add_args(parser)
    bt.logging.add_args(parser)
    bt.axon.add_args(parser)
    cls.add_args(parser)
    return bt.config(parser)<|MERGE_RESOLUTION|>--- conflicted
+++ resolved
@@ -242,11 +242,7 @@
         type=float,
         nargs="+",
         help="The probability of sampling each task.",
-<<<<<<< HEAD
-        default=[0.5, 0.5, 0, 0, 0],
-=======
         default=[0.5, 0.5, 0.0, 0.0, 0.0],
->>>>>>> 5b577828
     )
 
     parser.add_argument(
