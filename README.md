--- conflicted
+++ resolved
@@ -23,7 +23,6 @@
 As of March 25th, 2024, SN1 will **only support miners with streaming capabilities**. Therefore, the goal of this branch is to give the community access to the production environment before it goes live. 
 
 **The intended use of this branch is for miners and validators to run on testnet 102**. 
-<<<<<<< HEAD
 
 ## Important Questions
 
@@ -32,16 +31,6 @@
 1. getting rewards for unfinished, high quality responses, and
 2. enabling a stream-based UI for responsive frontends. 
 
-=======
-
-## Important Questions
-
-### 1. What is streaming? 
-Streaming is when the miner sends back chunks of data to the validator to enable getting partial responses before timeout. The benefits are two fold:
-1. getting rewards for unfinished, high quality responses, and
-2. enabling a stream-based UI for responsive frontends. 
-
->>>>>>> e8a92dd7
 ### 2. How will this change my miner? 
 Stream miners need to implement a new `forward` method that enables async communications to the validator. The template for miners can be found in `docs/stream_miner_template.md`. Follow the instructions in this markdown file to learn the **important** steps needed to convert your miner to this new format. Alternatively, you can run one of the two base miners in the repo: 
 
@@ -53,20 +42,14 @@
     --wallet.name <your miner wallet> # Must be created using the bittensor-cli
     --wallet.hotkey <your validator hotkey> # Must be created using the bittensor-cli
     --logging.debug # Run in debug mode, alternatively --logging.trace for trace mode
-<<<<<<< HEAD
-=======
     --axon.port #VERY IMPORTANT: set the port to be one of the open TCP ports on your machine
->>>>>>> e8a92dd7
 ```
 where `MINER_PATH` is either: 
 1. neurons/miners/huggingface/miner.py
 2. neurons/miners/openai/miner.py
 
-<<<<<<< HEAD
-=======
 It is highly important that you set the `--axon.port` to be one of the open TCP ports on your machine. If you do not do this, you will not recieve requests from validators and will not be able to check the performance of your miner. 
 
->>>>>>> e8a92dd7
 ### 3. Do I need to change my hardware?!? 
 No! The hardware requirements for running streaming are identical to before, so there is no need to provision new or more capable resources. 
 
