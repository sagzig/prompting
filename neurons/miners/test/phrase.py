# The MIT License (MIT)
# Copyright © 2024 Yuma Rao

# Permission is hereby granted, free of charge, to any person obtaining a copy of this software and associated
# documentation files (the “Software”), to deal in the Software without restriction, including without limitation
# the rights to use, copy, modify, merge, publish, distribute, sublicense, and/or sell copies of the Software,
# and to permit persons to whom the Software is furnished to do so, subject to the following conditions:

# The above copyright notice and this permission notice shall be included in all copies or substantial portions of
# the Software.

# THE SOFTWARE IS PROVIDED “AS IS”, WITHOUT WARRANTY OF ANY KIND, EXPRESS OR IMPLIED, INCLUDING BUT NOT LIMITED TO
# THE WARRANTIES OF MERCHANTABILITY, FITNESS FOR A PARTICULAR PURPOSE AND NONINFRINGEMENT. IN NO EVENT SHALL
# THE AUTHORS OR COPYRIGHT HOLDERS BE LIABLE FOR ANY CLAIM, DAMAGES OR OTHER LIABILITY, WHETHER IN AN ACTION
# OF CONTRACT, TORT OR OTHERWISE, ARISING FROM, OUT OF OR IN CONNECTION WITH THE SOFTWARE OR THE USE OR OTHER
# DEALINGS IN THE SOFTWARE.
import time
import bittensor as bt
from prompting.miners import PhraseMiner
<<<<<<< HEAD
=======

>>>>>>> cb99e73d

# This is the main function, which runs the miner.
if __name__ == "__main__":
    with PhraseMiner() as miner:
        while True:
            miner.log_status()
            time.sleep(5)<|MERGE_RESOLUTION|>--- conflicted
+++ resolved
@@ -17,10 +17,7 @@
 import time
 import bittensor as bt
 from prompting.miners import PhraseMiner
-<<<<<<< HEAD
-=======
 
->>>>>>> cb99e73d
 
 # This is the main function, which runs the miner.
 if __name__ == "__main__":
